--- conflicted
+++ resolved
@@ -94,7 +94,6 @@
             ax.set_title(title)
             ax.legend()
             plt.show()
-<<<<<<< HEAD
 
     def test_image(self, image, image_hat, h=.02, g=.03, B=1000, alpha=.05):
         """
@@ -132,11 +131,7 @@
         max_point = ((len(r) - 1 - np.argmax(r[::-1])) if any(r) else 0, (len(c) - 1 - np.argmax(c[::-1])) if any(c) else 0)
         return defect, min_point, max_point
 
-    def results(self):
-=======
-    
     def get_results(self):
->>>>>>> 86b62e6f
         """ returns the computed results if available """
         if self.results:
             return results
@@ -196,27 +191,7 @@
         m1_star = calc_smoothed_estimate_parallel(y1_star, self.kernel_function, self.h)
         m2_star = calc_smoothed_estimate_parallel(y2_star, self.kernel_function, self.h)
 
-<<<<<<< HEAD
-    def _perform_bootstrap_iteration(self, epsilon_hat_1, epsilon_hat_2, m1_g):
-        # Parallel processing of one boostrap iteration
-        Tn_star = []
-        pool = Pool(mp.cpu_count()-1)
-        # create auxiliary function
-        func = functools.partial(self._bootstrap_iteration,
-                                 epsilon_hat_1=epsilon_hat_1,
-                                 epsilon_hat_2=epsilon_hat_2,
-                                 m1_g=m1_g)
-        # collect results of B iterations
-
-        if self.show_progress:
-            results = [result for result in tqdm(pool.imap(func, np.arange(self.B)), total=self.B, leave=True)]
-        else:
-            results = pool.map(func, np.arange(self.B))
-        Tn_star = np.array(results)
-        return Tn_star
-=======
         return calc_Tn(m1_star, m2_star, self.h, axis=1) # Tn_star  
->>>>>>> 86b62e6f
 
 
 class MonteCarlo():
@@ -242,4 +217,5 @@
         y1, y2 = generate_data_franke(defect=False)
         _m1 = calc_smoothed_estimate(y1, self.kernel_function, self.h)
         _m2 = calc_smoothed_estimate(y2, self.kernel_function, self.h)
+        return calc_Tn(_m1, _m2, self.h)
         return calc_Tn(_m1, _m2, self.h)