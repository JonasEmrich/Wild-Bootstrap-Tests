import numpy as np
import cv2
import os
import matplotlib.patches as patches
import matplotlib.pyplot as plt
def generate_data_franke(N=500, defect=True):    
    x = np.arange(N)/N
    m1 = np.sin(np.pi*2*x)
    m2 = m1.copy()
    if defect:
        m2 += np.exp(-800*np.square(x-0.5))
    sigma = 0.7 - 1.4*np.square(x-0.5)
    y1, y2 = generate_synthetic_data(m1, m2, sigma)
    return y1, y2

def bartlett_priestley_kernel(u, h):
    """
    implements rescaled bartlett priestley kernel
    """
    return np.maximum((1/h) * (3/4) * (1- np.power(u / h, 2)), 0)

def gaussian_kernel(u, h):
    """
    implements rescaled gaussian kernel
    """
    return (1/h) * (1 / np.sqrt(2*np.pi)) * np.exp((-1/2)*np.power(u / h, 2))

def generate_synthetic_data(m1, m2, sigma):
    """ 
    All inputs should be 1d np arrays of the same shape 
    # TODO Try other distributions
    """
    y1 = m1 + np.random.standard_normal(m1.shape[0]) * sigma
    y2 = m2 + np.random.standard_normal(m1.shape[0]) * sigma
    
    return y1, y2

def calc_smoothed_estimate(y, kernel_function, h):
    """ 
        This function implements a smoothed average estimator, using the kernel_function for smoothing.

        Arguments :
            y : 1D np-array of the shape NxP
            kernel_function : Real-valued kernel function 

        Returns :
            m : Smoothed estimate of y        
    """
    N = y.shape[0]
    m = np.zeros_like(y)
    for i in range(N): # TODO Optimize
        x_i = np.arange(N)/N 
        kernel = kernel_function(i/N - x_i, h)
        m[i] = np.mean(kernel*y)
    return m

def calc_smoothed_estimate_parallel(y, kernel_function, h):
    """ 
        This function implements a smoothed average estimator, using the kernel_function for smoothing.

        Arguments :
            y : 1D np-array of the shape NxP
            kernel_function : Real-valued kernel function 

        Returns :
            m : Smoothed estimate of y        
    """
    N = y.shape[1]
    m = np.zeros_like(y)
    for i in range(N): # TODO Optimize
        x_i = np.arange(N)/N 
        kernel = kernel_function(i/N - x_i, h)
        m[:,i] = np.mean(np.tile(kernel,(y.shape[0],1)) *y, axis=1)
    return m

def calc_Tn(m1, m2, h, axis=0):
    """
    implements test statistic
    """
<<<<<<< HEAD
    return np.sqrt(h) * np.sum(np.square(m1-m2))


def load_images(folders, target_size=(100, 100)):
    X, X_hat = [], []
    for folder in folders:
        for filename in os.listdir(folder):
            img = cv2.imread(os.path.join(folder, filename))
            if img is not None:
                img = cv2.cvtColor(img, cv2.COLOR_BGR2GRAY)
                img = cv2.resize(img, target_size)
                img = np.divide(img, 255)
                if folder == "defect_images":
                    X_hat.append(img)
                elif folder == "no_defect_images":
                    X.append(img)
    return X, X_hat


def plot_defect_area(defect_image, minpoint, maxpoint):
    fig, ax = plt.subplots()
    ax.imshow(defect_image, cmap = 'gray', vmin=0, vmax=1)
    rect = patches.Rectangle((minpoint[1], minpoint[0]), maxpoint[1] - minpoint[1], maxpoint[0] - minpoint[0], linewidth=3, edgecolor='r', fill=False)
    ax.add_patch(rect)
    plt.show()
=======
    return np.sqrt(h) * np.sum(np.square(m1-m2), axis=axis)
>>>>>>> 86b62e6f
<|MERGE_RESOLUTION|>--- conflicted
+++ resolved
@@ -77,8 +77,7 @@
     """
     implements test statistic
     """
-<<<<<<< HEAD
-    return np.sqrt(h) * np.sum(np.square(m1-m2))
+    return np.sqrt(h) * np.sum(np.square(m1-m2), axis=axis)
 
 
 def load_images(folders, target_size=(100, 100)):
@@ -102,7 +101,4 @@
     ax.imshow(defect_image, cmap = 'gray', vmin=0, vmax=1)
     rect = patches.Rectangle((minpoint[1], minpoint[0]), maxpoint[1] - minpoint[1], maxpoint[0] - minpoint[0], linewidth=3, edgecolor='r', fill=False)
     ax.add_patch(rect)
-    plt.show()
-=======
-    return np.sqrt(h) * np.sum(np.square(m1-m2), axis=axis)
->>>>>>> 86b62e6f
+    plt.show()